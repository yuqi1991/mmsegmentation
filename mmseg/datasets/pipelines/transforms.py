--- conflicted
+++ resolved
@@ -1,6 +1,7 @@
 import mmcv
+from mmcv.utils import deprecated_api_warning
+from mmcv.utils import is_tuple_of
 import numpy as np
-from mmcv.utils import deprecated_api_warning, is_tuple_of
 from numpy import random
 
 from ..builder import PIPELINES
@@ -213,7 +214,7 @@
             else:
                 gt_seg = mmcv.imresize(
                     results[key], results['scale'], interpolation='lanczos')
-            results['gt_depth'] = gt_seg
+            results[key] = gt_seg
 
     def __call__(self, results):
         """Call function to resize images, bounding boxes, masks, semantic
@@ -448,7 +449,97 @@
 
 
 @PIPELINES.register_module()
-<<<<<<< HEAD
+class Rerange(object):
+    """Rerange the image pixel value.
+
+    Args:
+        min_value (float or int): Minimum value of the reranged image.
+            Default: 0.
+        max_value (float or int): Maximum value of the reranged image.
+            Default: 255.
+    """
+
+    def __init__(self, min_value=0, max_value=255):
+        assert isinstance(min_value, float) or isinstance(min_value, int)
+        assert isinstance(max_value, float) or isinstance(max_value, int)
+        assert min_value < max_value
+        self.min_value = min_value
+        self.max_value = max_value
+
+    def __call__(self, results):
+        """Call function to rerange images.
+
+        Args:
+            results (dict): Result dict from loading pipeline.
+        Returns:
+            dict: Reranged results.
+        """
+
+        img = results['img']
+        img_min_value = np.min(img)
+        img_max_value = np.max(img)
+
+        assert img_min_value < img_max_value
+        # rerange to [0, 1]
+        img = (img - img_min_value) / (img_max_value - img_min_value)
+        # rerange to [min_value, max_value]
+        img = img * (self.max_value - self.min_value) + self.min_value
+        results['img'] = img
+
+        return results
+
+    def __repr__(self):
+        repr_str = self.__class__.__name__
+        repr_str += f'(min_value={self.min_value}, max_value={self.max_value})'
+        return repr_str
+
+
+@PIPELINES.register_module()
+class CLAHE(object):
+    """Use CLAHE method to process the image.
+
+    See `ZUIDERVELD,K. Contrast Limited Adaptive Histogram Equalization[J].
+    Graphics Gems, 1994:474-485.` for more information.
+
+    Args:
+        clip_limit (float): Threshold for contrast limiting. Default: 40.0.
+        tile_grid_size (tuple[int]): Size of grid for histogram equalization.
+            Input image will be divided into equally sized rectangular tiles.
+            It defines the number of tiles in row and column. Default: (8, 8).
+    """
+
+    def __init__(self, clip_limit=40.0, tile_grid_size=(8, 8)):
+        assert isinstance(clip_limit, (float, int))
+        self.clip_limit = clip_limit
+        assert is_tuple_of(tile_grid_size, int)
+        assert len(tile_grid_size) == 2
+        self.tile_grid_size = tile_grid_size
+
+    def __call__(self, results):
+        """Call function to Use CLAHE method process images.
+
+        Args:
+            results (dict): Result dict from loading pipeline.
+
+        Returns:
+            dict: Processed results.
+        """
+
+        for i in range(results['img'].shape[2]):
+            results['img'][:, :, i] = mmcv.clahe(
+                np.array(results['img'][:, :, i], dtype=np.uint8),
+                self.clip_limit, self.tile_grid_size)
+
+        return results
+
+    def __repr__(self):
+        repr_str = self.__class__.__name__
+        repr_str += f'(clip_limit={self.clip_limit}, '\
+                    f'tile_grid_size={self.tile_grid_size})'
+        return repr_str
+
+
+@PIPELINES.register_module()
 class Crop(object):
     """Random crop the image & seg.
 
@@ -504,101 +595,11 @@
         # crop depth seg
         for key in results.get('depth_fields', []):
             results[key] = self.crop(results[key], self.crop_size)
-=======
-class Rerange(object):
-    """Rerange the image pixel value.
-
-    Args:
-        min_value (float or int): Minimum value of the reranged image.
-            Default: 0.
-        max_value (float or int): Maximum value of the reranged image.
-            Default: 255.
-    """
-
-    def __init__(self, min_value=0, max_value=255):
-        assert isinstance(min_value, float) or isinstance(min_value, int)
-        assert isinstance(max_value, float) or isinstance(max_value, int)
-        assert min_value < max_value
-        self.min_value = min_value
-        self.max_value = max_value
-
-    def __call__(self, results):
-        """Call function to rerange images.
-
-        Args:
-            results (dict): Result dict from loading pipeline.
-        Returns:
-            dict: Reranged results.
-        """
-
-        img = results['img']
-        img_min_value = np.min(img)
-        img_max_value = np.max(img)
-
-        assert img_min_value < img_max_value
-        # rerange to [0, 1]
-        img = (img - img_min_value) / (img_max_value - img_min_value)
-        # rerange to [min_value, max_value]
-        img = img * (self.max_value - self.min_value) + self.min_value
-        results['img'] = img
-
-        return results
-
-    def __repr__(self):
-        repr_str = self.__class__.__name__
-        repr_str += f'(min_value={self.min_value}, max_value={self.max_value})'
-        return repr_str
-
-
-@PIPELINES.register_module()
-class CLAHE(object):
-    """Use CLAHE method to process the image.
-
-    See `ZUIDERVELD,K. Contrast Limited Adaptive Histogram Equalization[J].
-    Graphics Gems, 1994:474-485.` for more information.
-
-    Args:
-        clip_limit (float): Threshold for contrast limiting. Default: 40.0.
-        tile_grid_size (tuple[int]): Size of grid for histogram equalization.
-            Input image will be divided into equally sized rectangular tiles.
-            It defines the number of tiles in row and column. Default: (8, 8).
-    """
-
-    def __init__(self, clip_limit=40.0, tile_grid_size=(8, 8)):
-        assert isinstance(clip_limit, (float, int))
-        self.clip_limit = clip_limit
-        assert is_tuple_of(tile_grid_size, int)
-        assert len(tile_grid_size) == 2
-        self.tile_grid_size = tile_grid_size
-
-    def __call__(self, results):
-        """Call function to Use CLAHE method process images.
-
-        Args:
-            results (dict): Result dict from loading pipeline.
-
-        Returns:
-            dict: Processed results.
-        """
-
-        for i in range(results['img'].shape[2]):
-            results['img'][:, :, i] = mmcv.clahe(
-                np.array(results['img'][:, :, i], dtype=np.uint8),
-                self.clip_limit, self.tile_grid_size)
->>>>>>> 90465128
-
-        return results
-
-    def __repr__(self):
-<<<<<<< HEAD
+
+        return results
+
+    def __repr__(self):
         return self.__class__.__name__ + f'(crop_size={self.crop_size})'
-=======
-        repr_str = self.__class__.__name__
-        repr_str += f'(clip_limit={self.clip_limit}, '\
-                    f'tile_grid_size={self.tile_grid_size})'
-        return repr_str
-
->>>>>>> 90465128
 
 @PIPELINES.register_module()
 class RandomCrop(object):
@@ -747,6 +748,14 @@
                     center=self.center,
                     auto_bound=self.auto_bound,
                     interpolation='nearest')
+            for key in results.get('depth_fields', []):
+                results[key] = mmcv.imrotate(
+                    results[key],
+                    angle=degree,
+                    border_value=self.seg_pad_val,
+                    center=self.center,
+                    auto_bound=self.auto_bound,
+                    interpolation='nearest')
         return results
 
     def __repr__(self):
