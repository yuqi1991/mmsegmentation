--- conflicted
+++ resolved
@@ -14,10 +14,6 @@
 __all__ = [
     'CustomDataset', 'build_dataloader', 'ConcatDataset', 'RepeatDataset',
     'DATASETS', 'build_dataset', 'PIPELINES', 'CityscapesDataset',
-<<<<<<< HEAD
-    'PascalVOCDataset', 'ADE20KDataset','PascalContextDataset','KittiDepthDataset'
-=======
     'PascalVOCDataset', 'ADE20KDataset', 'PascalContextDataset',
-    'ChaseDB1Dataset', 'DRIVEDataset', 'HRFDataset', 'STAREDataset'
->>>>>>> 90465128
+    'ChaseDB1Dataset', 'DRIVEDataset', 'HRFDataset', 'STAREDataset','KittiDepthDataset'
 ]