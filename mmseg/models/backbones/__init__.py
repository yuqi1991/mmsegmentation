--- conflicted
+++ resolved
@@ -5,17 +5,10 @@
 from .resnest import ResNeSt
 from .resnet import ResNet, ResNetV1c, ResNetV1d
 from .resnext import ResNeXt
-<<<<<<< HEAD
+from .unet import UNet
 from .posenet import PoseNet
 
 __all__ = [
     'ResNet', 'ResNetV1c', 'ResNetV1d', 'ResNeXt', 'HRNet', 'FastSCNN',
-    'ResNeSt', 'MobileNetV2', 'PoseNet'
-=======
-from .unet import UNet
-
-__all__ = [
-    'ResNet', 'ResNetV1c', 'ResNetV1d', 'ResNeXt', 'HRNet', 'FastSCNN',
-    'ResNeSt', 'MobileNetV2', 'UNet', 'CGNet'
->>>>>>> 90465128
+    'ResNeSt', 'MobileNetV2', 'UNet', 'CGNet', 'PoseNet'
 ]